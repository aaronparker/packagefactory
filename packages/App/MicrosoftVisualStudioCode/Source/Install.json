{
  "PackageInformation": {
    "SetupType": "EXE",
<<<<<<< HEAD
    "SetupFile": "VSCodeSetup-x64-1.104.2.exe",
    "Version": "1.104.2"
=======
    "SetupFile": "VSCodeSetup-x64-1.105.1.exe",
    "Version": "1.105.1"
>>>>>>> 174d696c
  },
  "LogPath": "C:\\ProgramData\\Microsoft\\IntuneManagementExtension\\Logs",
  "InstallTasks": {
    "StopProcess": [],
    "ArgumentList": "/VERYSILENT /NOCLOSEAPPLICATIONS /NORESTARTAPPLICATIONS /NORESTART /SP- /SUPPRESSMSGBOXES /MERGETASKS=!runcode /LOG=\"#LogPath\\#LogName.log\""
  },
  "PostInstall": {
    "Remove": [],
    "CopyFile": []
  }
}<|MERGE_RESOLUTION|>--- conflicted
+++ resolved
@@ -1,13 +1,8 @@
 {
   "PackageInformation": {
     "SetupType": "EXE",
-<<<<<<< HEAD
-    "SetupFile": "VSCodeSetup-x64-1.104.2.exe",
-    "Version": "1.104.2"
-=======
     "SetupFile": "VSCodeSetup-x64-1.105.1.exe",
     "Version": "1.105.1"
->>>>>>> 174d696c
   },
   "LogPath": "C:\\ProgramData\\Microsoft\\IntuneManagementExtension\\Logs",
   "InstallTasks": {
