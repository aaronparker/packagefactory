--- conflicted
+++ resolved
@@ -9,21 +9,13 @@
   "PackageInformation": {
     "SetupType": "MSI",
     "SetupFile": "MicrosoftEdgeWebView2RuntimeInstallerX64.exe",
-<<<<<<< HEAD
-    "Version": "140.0.3485.94",
-=======
     "Version": "141.0.3537.71",
->>>>>>> 174d696c
     "SourceFolder": "Source",
     "OutputFolder": "Package",
     "IconFile": "https://github.com/aaronparker/icons/raw/main/companyportal/Microsoft-Edge.png"
   },
   "Information": {
-<<<<<<< HEAD
-    "DisplayName": "Microsoft Edge WebView2 Runtime 140.0.3485.94 x64",
-=======
     "DisplayName": "Microsoft Edge WebView2 Runtime 141.0.3537.71 x64",
->>>>>>> 174d696c
     "Description": "Embed web content (HTML, CSS, and JavaScript) in your native applications with Microsoft Edge WebView2",
     "Publisher": "Microsoft",
     "InformationURL": "https://developer.microsoft.com/en-us/microsoft-edge/webview2",
@@ -51,11 +43,7 @@
       "KeyPath": "HKEY_LOCAL_MACHINE\\SOFTWARE\\WOW6432Node\\Microsoft\\EdgeUpdate\\Clients\\{F3017226-FE2A-4295-8BDF-00C3A9A7E4C5}",
       "ValueName": "pv",
       "Operator": "greaterThanOrEqual",
-<<<<<<< HEAD
-      "Value": "140.0.3485.94",
-=======
       "Value": "141.0.3537.71",
->>>>>>> 174d696c
       "Check32BitOn64System": "false"
     }
   ],
