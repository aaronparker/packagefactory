{
  "PackageInformation": {
    "SetupType": "EXE",
    "SetupFile": "MicrosoftEdgeWebView2RuntimeInstallerX64.exe",
<<<<<<< HEAD
    "Version": "140.0.3485.94"
=======
    "Version": "141.0.3537.71"
>>>>>>> 174d696c
  },
  "LogPath": "C:\\ProgramData\\Microsoft\\IntuneManagementExtension\\Logs",
  "InstallTasks": {
    "ArgumentList": "/silent /install"
  },
  "PostInstall": {
    "Remove": [],
    "CopyFile": []
  }
}<|MERGE_RESOLUTION|>--- conflicted
+++ resolved
@@ -2,11 +2,7 @@
   "PackageInformation": {
     "SetupType": "EXE",
     "SetupFile": "MicrosoftEdgeWebView2RuntimeInstallerX64.exe",
-<<<<<<< HEAD
-    "Version": "140.0.3485.94"
-=======
     "Version": "141.0.3537.71"
->>>>>>> 174d696c
   },
   "LogPath": "C:\\ProgramData\\Microsoft\\IntuneManagementExtension\\Logs",
   "InstallTasks": {
